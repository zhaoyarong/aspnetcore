--- conflicted
+++ resolved
@@ -82,10 +82,7 @@
 
         [ConditionalFact]
         [RequiresIIS(IISCapability.PoolEnvironmentVariables)]
-<<<<<<< HEAD
-=======
         [RequiresNewHandler]
->>>>>>> f7e8255e
         public async Task IncludesAdditionalErrorPageTextInProcessStartupFailure_CorrectString()
         {
             var deploymentParameters = _fixture.GetBaseDeploymentParameters(publish: true);
