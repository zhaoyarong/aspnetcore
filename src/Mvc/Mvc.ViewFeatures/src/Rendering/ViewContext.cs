// Copyright (c) .NET Foundation. All rights reserved.
// Licensed under the Apache License, Version 2.0. See License.txt in the project root for license information.

using System;
using System.Collections.Generic;
using System.IO;
using Microsoft.AspNetCore.Mvc.ModelBinding;
using Microsoft.AspNetCore.Mvc.ViewEngines;
using Microsoft.AspNetCore.Mvc.ViewFeatures;

namespace Microsoft.AspNetCore.Mvc.Rendering
{
    /// <summary>
    /// Context for view execution.
    /// </summary>
    public class ViewContext : ActionContext
    {
        private FormContext _formContext;
        private DynamicViewData _viewBag;
        private Dictionary<object, object> _items;

        /// <summary>
        /// Creates an empty <see cref="ViewContext"/>.
        /// </summary>
        /// <remarks>
        /// The default constructor is provided for unit test purposes only.
        /// </remarks>
        public ViewContext()
        {
            ViewData = new ViewDataDictionary(new EmptyModelMetadataProvider(), ModelState);
        }

        /// <summary>
        /// Initializes a new instance of <see cref="ViewContext"/>.
        /// </summary>
        /// <param name="actionContext">The <see cref="ActionContext"/>.</param>
        /// <param name="view">The <see cref="IView"/> being rendered.</param>
        /// <param name="viewData">The <see cref="ViewDataDictionary"/>.</param>
        /// <param name="tempData">The <see cref="ITempDataDictionary"/>.</param>
        /// <param name="writer">The <see cref="TextWriter"/> to render output to.</param>
        /// <param name="htmlHelperOptions">The <see cref="HtmlHelperOptions"/> to apply to this instance.</param>
        public ViewContext(
            ActionContext actionContext,
            IView view,
            ViewDataDictionary viewData,
            ITempDataDictionary tempData,
            TextWriter writer,
            HtmlHelperOptions htmlHelperOptions)
            : base(actionContext)
        {
            if (actionContext == null)
            {
                throw new ArgumentNullException(nameof(actionContext));
            }

            if (view == null)
            {
                throw new ArgumentNullException(nameof(view));
            }

            if (viewData == null)
            {
                throw new ArgumentNullException(nameof(viewData));
            }

            if (tempData == null)
            {
                throw new ArgumentNullException(nameof(tempData));
            }

            if (writer == null)
            {
                throw new ArgumentNullException(nameof(writer));
            }

            if (htmlHelperOptions == null)
            {
                throw new ArgumentNullException(nameof(htmlHelperOptions));
            }

            View = view;
            ViewData = viewData;
            TempData = tempData;
            Writer = writer;

            FormContext = new FormContext();

            ClientValidationEnabled = htmlHelperOptions.ClientValidationEnabled;
            Html5DateRenderingMode = htmlHelperOptions.Html5DateRenderingMode;
            ValidationSummaryMessageElement = htmlHelperOptions.ValidationSummaryMessageElement;
            ValidationMessageElement = htmlHelperOptions.ValidationMessageElement;
            CheckBoxHiddenInputRenderMode = htmlHelperOptions.CheckBoxHiddenInputRenderMode;
        }

        /// <summary>
        /// Initializes a new instance of <see cref="ViewContext"/>.
        /// </summary>
        /// <param name="viewContext">The <see cref="ViewContext"/> to copy values from.</param>
        /// <param name="view">The <see cref="IView"/> being rendered.</param>
        /// <param name="viewData">The <see cref="ViewDataDictionary"/>.</param>
        /// <param name="writer">The <see cref="TextWriter"/> to render output to.</param>
        public ViewContext(
            ViewContext viewContext,
            IView view,
            ViewDataDictionary viewData,
            TextWriter writer)
            : base(viewContext)
        {
            if (viewContext == null)
            {
                throw new ArgumentNullException(nameof(viewContext));
            }

            if (view == null)
            {
                throw new ArgumentNullException(nameof(view));
            }

            if (viewData == null)
            {
                throw new ArgumentNullException(nameof(viewData));
            }

            if (writer == null)
            {
                throw new ArgumentNullException(nameof(writer));
            }

            FormContext = viewContext.FormContext;

            ClientValidationEnabled = viewContext.ClientValidationEnabled;
            Html5DateRenderingMode = viewContext.Html5DateRenderingMode;
            ValidationSummaryMessageElement = viewContext.ValidationSummaryMessageElement;
            ValidationMessageElement = viewContext.ValidationMessageElement;
<<<<<<< HEAD
=======
            CheckBoxHiddenInputRenderMode = viewContext.CheckBoxHiddenInputRenderMode;

>>>>>>> bcdc9b08
            ExecutingFilePath = viewContext.ExecutingFilePath;
            View = view;
            ViewData = viewData;
            TempData = viewContext.TempData;
            Writer = writer;

            // The dictionary needs to be initialized at this point so that child viewcontexts share the same underlying storage;
            _items = viewContext.Items;
        }

        /// <summary>
        /// Gets or sets the <see cref="FormContext"/> for the form element being rendered.
        /// A default context is returned if no form is currently being rendered.
        /// </summary>
        public virtual FormContext FormContext
        {
            get => _formContext;

            set
            {
                if (value == null)
                {
                    throw new ArgumentNullException(nameof(value));
                }

                _formContext = value;
            }
        }

        /// <summary>
        /// Gets or sets a value that indicates whether client-side validation is enabled.
        /// </summary>
        public bool ClientValidationEnabled { get; set; }

        /// <summary>
        /// Set this property to <see cref="Html5DateRenderingMode.CurrentCulture" /> to have templated helpers such as
        /// <see cref="IHtmlHelper.Editor" /> and <see cref="IHtmlHelper{TModel}.EditorFor" /> render date and time
        /// values using the current culture. By default, these helpers render dates and times as RFC 3339 compliant strings.
        /// </summary>
        public Html5DateRenderingMode Html5DateRenderingMode { get; set; }

        /// <summary>
        /// Element name used to wrap a top-level message generated by <see cref="IHtmlHelper.ValidationSummary"/> and
        /// other overloads.
        /// </summary>
        public string ValidationSummaryMessageElement { get; set; }

        /// <summary>
        /// Element name used to wrap a top-level message generated by <see cref="IHtmlHelper.ValidationMessage"/> and
        /// other overloads.
        /// </summary>
        public string ValidationMessageElement { get; set; }

        /// <summary>
        /// Gets or sets the way hidden inputs are rendered for checkbox tag helpers and html helpers.
        /// </summary>
        public CheckBoxHiddenInputRenderMode CheckBoxHiddenInputRenderMode { get; set; }

        /// <summary>
        /// Gets the dynamic view bag.
        /// </summary>
        public dynamic ViewBag
        {
            get
            {
                if (_viewBag == null)
                {
                    _viewBag = new DynamicViewData(() => ViewData);
                }

                return _viewBag;
            }
        }

        /// <summary>
        /// Gets or sets the <see cref="IView"/> currently being rendered, if any.
        /// </summary>
        public IView View { get; set; }

        /// <summary>
        /// Gets or sets the <see cref="ViewDataDictionary"/>.
        /// </summary>
        public ViewDataDictionary ViewData { get; set; }

        /// <summary>
        /// Gets or sets the <see cref="ITempDataDictionary"/> instance.
        /// </summary>
        public ITempDataDictionary TempData { get; set; }

        /// <summary>
        /// Gets or sets the <see cref="TextWriter"/> used to write the output.
        /// </summary>
        public TextWriter Writer { get; set; }

        /// <summary>
        /// Gets or sets the path of the view file currently being rendered.
        /// </summary>
        /// <remarks>
        /// The rendering of a view may involve one or more files (e.g. _ViewStart, Layouts etc).
        /// This property contains the path of the file currently being rendered.
        /// </remarks>
        public string ExecutingFilePath { get; set; }

        /// <summary>
        /// Gets a key/value collection that can be used to share data within the scope of this view execution.
        /// </summary>
        internal Dictionary<object, object> Items => _items ??= new Dictionary<object, object>();

        public FormContext GetFormContextForClientValidation()
        {
            return ClientValidationEnabled ? FormContext : null;
        }
    }
}<|MERGE_RESOLUTION|>--- conflicted
+++ resolved
@@ -132,11 +132,8 @@
             Html5DateRenderingMode = viewContext.Html5DateRenderingMode;
             ValidationSummaryMessageElement = viewContext.ValidationSummaryMessageElement;
             ValidationMessageElement = viewContext.ValidationMessageElement;
-<<<<<<< HEAD
-=======
             CheckBoxHiddenInputRenderMode = viewContext.CheckBoxHiddenInputRenderMode;
 
->>>>>>> bcdc9b08
             ExecutingFilePath = viewContext.ExecutingFilePath;
             View = view;
             ViewData = viewData;
